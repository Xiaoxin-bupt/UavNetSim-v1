--- conflicted
+++ resolved
@@ -1,4 +1,3 @@
-<<<<<<< HEAD
 import copy
 import random
 from simulator.log import logger
@@ -182,7 +181,7 @@
                 else:
                     pass
 
-        elif isinstance(packet, QMRAckPacket):
+        elif isinstance(packet, QMRAckPacket): 
             original_packet = packet.ack_packet
 
             cur_time = self.simulator.env.now
@@ -192,7 +191,7 @@
 
             self.history_packet_recorder.add_received_ack_packet(packet)
 
-            self.update_q_value(packet, src_drone_id)
+            self.update(packet, src_drone_id)
 
             key2 = f"wait_ack{self.my_drone.identifier}_{original_packet.packet_id}"
 
@@ -203,7 +202,7 @@
                     self.my_drone.mac_protocol.wait_ack_process_finish[key2] = 1  # marked it as finished
                     self.my_drone.mac_protocol.wait_ack_process_dict[key2].interrupt()
 
-    def update_q_value(self, packet, next_hop_id):
+    def update(self, packet, next_hop_id):
         origin_data_packet = packet.ack_packet
         dst_drone = origin_data_packet.dst_drone
 
@@ -249,257 +248,4 @@
             self.eps = max(qmr_config.eps_decay * self.eps, 0.2)
 
     def penalize(self, packet):
-        pass
-=======
-import copy
-import random
-from simulator.log import logger
-from entities.packet import DataPacket
-from routing.qmr import qmr_config
-from routing.qmr.history_packets_recorder import HistoryPacketsRecorder
-from routing.qmr.qmr_table import QMRTable
-from routing.qmr.qmr_packet import QMRHelloPacket, QMRAckPacket
-from utils import config
-
-
-class QMR:
-    """
-    Main procedure of QMR: Q-learning based Multi-objective optimization routing protocol
-
-    References:
-        [1] J. Liu, Q. Wang, C. He, K. Jaffrès-Runser, Y. Xu, Z. Li and Y. Xu, "QMR:Q-learning based Multi-objective
-        Optimization Routing protocol for Flying Ad Hoc Networks," Computer Communications, vol. 150, pp. 304-316, 2020.
-
-    Created at: 2025/2/9
-    Updated at: 2025/7/2
-    """
-
-    def __init__(self, simulator, my_drone):
-        self.simulator = simulator
-        self.my_drone = my_drone
-
-        self.table = QMRTable(simulator.env, my_drone)
-        self.history_packet_recorder = HistoryPacketsRecorder(self.simulator.n_drones)
-        self.rng_routing = random.Random(self.my_drone.identifier + self.my_drone.simulator.seed + 10)
-
-        self.eps = 0.8  # epsilon-greedy
-        self.hello_interval = 0.5 * 1e6  # broadcast hello packet periodically
-
-        self.first_hello = True
-
-        self.simulator.env.process(self.broadcast_hello_packet_periodically())
-        self.simulator.env.process(self.check_waiting_list())
-        self.simulator.env.process(self.update_discounted_factor())
-        self.simulator.env.process(self.update_eps())
-
-    def broadcast_hello_packet(self, my_drone):
-        """Generate one hello packet"""
-
-        config.GL_ID_HELLO_PACKET += 1
-
-        # channel assignment
-        channel_id = self.my_drone.channel_assigner.channel_assign()
-
-        cur_time = self.simulator.env.now
-        received_hello_packet_tuple = self.history_packet_recorder.get_all_active_received_hello_packet_count(cur_time)
-
-        hello_pkt = QMRHelloPacket(
-            src_drone=my_drone,
-            creation_time=cur_time,
-            id_hello_packet=config.GL_ID_HELLO_PACKET,
-            hello_packet_length=config.HELLO_PACKET_LENGTH,
-            received_hello_packet_count=received_hello_packet_tuple,
-            simulator=self.simulator,
-            channel_id=channel_id
-        )
-        hello_pkt.transmission_mode = 1
-
-        logger.info('At time: %s (us) ---- UAV: %s has a hello packet to broadcast',
-                    self.simulator.env.now, self.my_drone.identifier)
-
-        self.history_packet_recorder.add_sent_hello_packet(hello_pkt)
-
-        self.simulator.metrics.control_packet_num += 1
-        self.my_drone.transmitting_queue.put(hello_pkt)
-
-    def broadcast_hello_packet_periodically(self):
-        """Broadcast hello packet periodically"""
-
-        while True:
-            self.broadcast_hello_packet(self.my_drone)
-            jitter = self.rng_routing.randint(1000, 2000)  # delay jitter
-            yield self.simulator.env.timeout(self.hello_interval + jitter)
-
-    def next_hop_selection(self, packet):
-        """
-        Select the next hop according to the routing protocol
-
-        Parameters:
-            packet: the data packet that needs to be sent
-
-        Returns:
-            Next hop drone
-        """
-
-        enquire = False
-        has_route = True
-
-        # update neighbor table
-        self.table.purge()
-
-        dst_drone = packet.dst_drone
-
-        packet.intermediate_drones.append(self.my_drone.identifier)
-        next_hop_id = self.table.make_route_decision(packet, dst_drone, self.eps)
-
-        if next_hop_id is self.my_drone.identifier:
-            has_route = False  # no available next hop
-        else:
-            packet.next_hop_id = next_hop_id  # it has an available next hop drone
-        
-        if has_route:
-            self.history_packet_recorder.add_sent_data_packet(packet)
-
-        return has_route, packet, enquire
-
-    def update_discounted_factor(self):
-        while True:
-            self.table.update_discounted_factor()
-            yield self.simulator.env.timeout(qmr_config.discount_factor_update_interval)
-
-    def packet_reception(self, packet, src_drone_id):
-        """
-        Packet reception at network layer
-
-        since different routing protocols have their own corresponding packets, it is necessary to add this packet
-        reception function in the network layer
-
-        Parameters:
-            packet: the received packet
-            src_drone_id: previous hop
-        """
-
-        cur_time = self.simulator.env.now
-
-        if isinstance(packet, QMRHelloPacket):
-            self.table.update_neighbor(packet, cur_time)
-            self.history_packet_recorder.add_received_hello_packet(packet)
-
-        elif isinstance(packet, DataPacket):
-            packet_copy = copy.copy(packet)
-            packet_copy.previous_drone = self.simulator.drones[src_drone_id]
-            queuing_delay = packet_copy.transmitting_start_time - packet_copy.waiting_start_time
-            
-            
-            config.GL_ID_ACK_PACKET += 1
-            src_drone = self.simulator.drones[src_drone_id]
-            max_q = self.table.get_max_q()
-
-            is_local_minimum = self.table.check_local_minimum(packet.dst_drone)
-
-            ack_packet = QMRAckPacket(
-                creation_time=cur_time,
-                src_drone=self.my_drone,
-                dst_drone=src_drone,
-                ack_packet_id=config.GL_ID_ACK_PACKET,
-                ack_packet_length=config.ACK_PACKET_LENGTH,
-                ack_packet=packet_copy,
-                transmitting_start_time=cur_time,
-                queuing_delay=queuing_delay,
-                max_q=max_q,
-                is_local_minimum=is_local_minimum,
-                source_packet_backoff_start_time=packet.first_attempt_time,
-                simulator=self.simulator,
-                channel_id=packet_copy.channel_id
-            )
-            yield self.simulator.env.timeout(config.SIFS_DURATION)
-
-            if not self.my_drone.sleep:
-                ack_packet.increase_ttl()
-                self.my_drone.mac_protocol.phy.unicast(ack_packet, src_drone_id)
-                yield self.simulator.env.timeout(ack_packet.packet_length / config.BIT_RATE * 1e6)
-                self.simulator.drones[src_drone_id].receive()
-            else:
-                pass
-
-            if packet_copy.dst_drone.identifier == self.my_drone.identifier:
-                if packet_copy.packet_id not in self.simulator.metrics.datapacket_arrived:
-                    self.simulator.metrics.calculate_metrics(packet_copy)
-            else:
-                if self.my_drone.transmitting_queue.qsize() < config.MAX_QUEUE_SIZE:
-                    logger.info('At time: %s (us) ---- Data packet: %s is received by next hop UAV: %s',
-                                self.simulator.env.now, packet_copy.packet_id, self.my_drone.identifier)
-
-                    self.my_drone.transmitting_queue.put(packet_copy)
-                else:
-                    pass
-
-        elif isinstance(packet, QMRAckPacket): 
-            original_packet = packet.ack_packet
-
-            cur_time = self.simulator.env.now
-            mac_delay = cur_time - packet.source_packet_backoff_start_time
-            self.simulator.metrics.mac_delay.append(mac_delay / 1e3)
-            self.table.add_mac_delay(mac_delay, cur_time, packet.src_drone.identifier)
-
-            self.history_packet_recorder.add_received_ack_packet(packet)
-
-            self.update(packet, src_drone_id)
-
-            key2 = f"wait_ack{self.my_drone.identifier}_{original_packet.packet_id}"
-
-            if self.my_drone.mac_protocol.wait_ack_process_finish[key2] == 0:
-                if not self.my_drone.mac_protocol.wait_ack_process_dict[key2].triggered:
-                    logger.info('At time: %s, the wait_ack process (id: %s) of UAV: %s is interrupted by UAV: %s',
-                                self.simulator.env.now, key2, self.my_drone.identifier, src_drone_id)
-                    self.my_drone.mac_protocol.wait_ack_process_finish[key2] = 1  # marked it as finished
-                    self.my_drone.mac_protocol.wait_ack_process_dict[key2].interrupt()
-
-    def update(self, packet, next_hop_id):
-        origin_data_packet = packet.ack_packet
-        dst_drone = origin_data_packet.dst_drone
-
-        max_q = packet.max_q
-
-        if next_hop_id == dst_drone.identifier:
-            f = 1
-        else:
-            f = 0
-
-        self.table.update_q_value(f, max_q, next_hop_id, packet.is_local_minimum, dst_drone)
-
-    def check_waiting_list(self):
-        while True:
-            if not self.my_drone.sleep:
-                yield self.simulator.env.timeout(0.6 * 1e6)
-                for waiting_pkd in self.my_drone.waiting_list:
-                    if self.simulator.env.now < waiting_pkd.creation_time + waiting_pkd.deadline:
-                        self.my_drone.waiting_list.remove(waiting_pkd)
-                    else:
-                        dst_drone = waiting_pkd.dst_drone
-                        best_next_hop_id = self.table.make_route_decision(waiting_pkd, dst_drone, self.eps)
-                        if best_next_hop_id != self.my_drone.identifier:
-                            self.my_drone.transmitting_queue.put(waiting_pkd)
-                            self.my_drone.waiting_list.remove(waiting_pkd)
-                        else:
-                            pass
-            else:
-                break
-
-    def penalty_for_ack_loss(self, packet):
-        next_hop_id = packet.next_hop_id
-        f = 1 if next_hop_id == packet.dst_drone.identifier else 0
-
-        # TODO: check this out
-        q_max = self.table.get_last_max_q_value_of_neighbor(next_hop_id)
-        is_penalty = True
-        self.table.update_q_value(f, q_max, next_hop_id, is_penalty)
-
-    def update_eps(self):
-        while True:
-            yield self.simulator.env.timeout(self.hello_interval)
-            self.eps = max(qmr_config.eps_decay * self.eps, 0.2)
-
-    def penalize(self, packet):
-        pass
->>>>>>> d649561b
+        pass