<<<<<<< HEAD
import logging
import numpy as np
import random
from routing.qmr import qmr_config
from utils import config, util_function

logger = logging.getLogger("network_routing")

class QMRTable:
    def __init__(self, env, my_drone):
        self.env = env
        self.my_drone = my_drone

        """
        The structure of the neighbor table in QMR
        |    Drone id   |  1  |  2  |   3    |    4    | 5  |     6    |     7      |   8   |
        | neighbor_id 1 | pos | vec | energy | Q-value | LQ | cur_time | last_max_q | delay |
        | neighbor_id 2 | pos | vec | energy | Q-value | LQ | cur_time | last_max_q | delay |
        |       ...     | ... | ... |
        | neighbor_id N | pos | vec | energy | Q-value | LQ | cur_time | last_max_q | delay |
        """

        self.neighbor_table = {}
        self.discount_factor = 0.5

        self.total_delay_recorder = {} # key: neighbor_id, value: list
        self.mac_delay_recorder = {} # key: neighbor_id, value: list(delay, generated time)
        self.queuing_delay_recorder = [] # list(delay, generated time)

        self.window_for_uniformed_delay = qmr_config.hello_interval * 10

        self.last_neighbor_set = None
        self.entry_life_time = 2 * 1e6  # unit: us
        self.sliding_win_length_mac = 10
        self.sliding_win_length_queuing = 10
        self.max_length_delay = 10
        self.beta = 0.5
        self.omega = 0.5

    def is_empty(self):
        """Determine if the neighbor table is empty"""

        return not bool(self.neighbor_table)

    def add_new_neighbor_entry(self, drone_id):
        """Add a new entry in the neighbor table"""

        entry = {
            "recorded_pos": None,  # current position of the neighbor, according to the hello pkt
            "recorded_vel": None,  # current velocity of the neighbor
            "remain_energy": None,  # remaining energy of the neighbor
            "q_value": 0.5,  # initial Q-value of this action
            "weighted_q_value": 0.5,
            "lq": 1,  # link quality between the neighbor drone and myself
            "k_factor": 1,  # the weight of the Q-value
            "actual_vel": 0,
            "updated_time": None,  # the time at which the info of this neighbor is updated
            "last_max_q": None,
            "ld": 5, # s
            "delay": 5 * 1e5,
            "lr": 0.3,
            "dc": 0.5,
        }

        self.neighbor_table[drone_id] = entry

    def update_neighbor(self, hello_packet, cur_time):
        """Update neighbor entry according to the incoming hello packet"""

        if hello_packet.src_drone.identifier != self.my_drone.identifier:
            neighbor_id = hello_packet.src_drone.identifier
            cur_pos = hello_packet.cur_position
            cur_vel = hello_packet.cur_velocity
            remain_energy = hello_packet.remain_energy
            lq = self.generate_lq(hello_packet, neighbor_id, hello_packet.received_hello_packet_count)

            if neighbor_id not in self.neighbor_table:
                self.add_new_neighbor_entry(neighbor_id)

            entry = self.neighbor_table[neighbor_id]
            entry["recorded_pos"] = cur_pos
            entry["recorded_vel"] = cur_vel
            entry["remain_energy"] = remain_energy
            entry["lq"] = lq
            entry["updated_time"] = cur_time

    def get_updated_time(self, drone_id):
        if drone_id not in self.neighbor_table.keys():
            raise RuntimeError('This item is not in the neighbor table')
        else:
            return self.neighbor_table[drone_id]["updated_time"]

    def remove_neighbor(self, drone_id):
        """Delete the specified entry"""
        self.my_drone.routing_protocol.history_packet_recorder.clear_received_packets_for_neighbor(drone_id)
        del self.neighbor_table[drone_id]

    def purge(self):
        """Remove the expired entry in neighbor table"""

        if self.is_empty():
            # it means that the neighbor table is empty
            return

        for neighbor_id in list(self.neighbor_table.keys()):
            updated_time = self.get_updated_time(neighbor_id)
            if updated_time + self.entry_life_time <= self.env.now:
                self.remove_neighbor(neighbor_id)

    def generate_lq(self, hello_packet, neighbor_id, received_hello_count):
        """
        The link quality (lq) is calculated using the forward delivery ratios "df" and
        reverse delivery ratio "dr" of the link, where "df" represents the probability
        that a data packet successfully arrives at the recipient, and "df" represents
        the probability of sender successfully receiving ACK packets.

        Hello packet is used to measure "df" and "dr"

        Args:
            hello_packet: the incoming hello packet
            neighbor_id: the id of the drone which broadcasts the hello packet
            received_hello_count:

        Returns:

        """

        cur_time = hello_packet.creation_time
        history_packet_recorder = self.my_drone.routing_protocol.history_packet_recorder

        # df: (邻居 j 成功收到 i 发送的 hello 包个数) / (当前节点 i 发给邻居 j 的 hello 包个数), 也就是 j 收到 i hello 的统计概率
        received_hello_count_by_this_neighbor = received_hello_count[self.my_drone.identifier][0]
        received_hello_begin_time = received_hello_count[self.my_drone.identifier][1] - qmr_config.hello_interval / 2
        received_hello_end_time = received_hello_count[self.my_drone.identifier][2]
        sent_hello_count = history_packet_recorder.get_sent_hello_packet_between_count(
            received_hello_begin_time, received_hello_end_time)

        if sent_hello_count == 0:
            df = 1
        else:
            df = received_hello_count_by_this_neighbor / sent_hello_count

        # dr: (i 收到来自邻居 j 的 ack 的个数) / (i 向 j 发送的 date packets 的个数) 也就是 i 收到 j 发送的 ack 的统计概率
        cur_time = self.env.now
        received_ack_count = history_packet_recorder.get_active_received_ack_packet_count(neighbor_id, cur_time)
        sent_data_count = history_packet_recorder.get_active_sent_data_packet_count(neighbor_id, cur_time)
        if sent_data_count == 0:
            dr = 1
        else:
            dr = received_ack_count / sent_data_count

        logger.info(f"uav: {self.my_drone.identifier}, neighbor: {neighbor_id}, df: {df}, received_hello_count_by_this_neighbor: {received_hello_count_by_this_neighbor}, sent_hello_count: {sent_hello_count}, "
                     f"dr: {dr}, received_ack_count: {received_ack_count}, sent_data_count: {sent_data_count}, "
                     f"cur_time: {cur_time}")

        # LQ = df * dr
        return df * dr

    def compute_actual_velocity_3d(self, neighbor_id, cur_time, i_dist_to_dest, dst_coords):
        """
        Calculate the actual velocity of the data packet from node i to its neighbor j

        Args:
            neighbor_id: the id of the neighbor drone
            cur_time: the current moment
            i_dist_to_dest: the distance between the real position of the node i at t2 and the destination
            dst_coords: the coordinates of the destination node

        Returns: actual velocity of the data packet
        """

        pos_x_j = self.neighbor_table[neighbor_id]["recorded_pos"][0]
        pos_y_j = self.neighbor_table[neighbor_id]["recorded_pos"][1]
        pos_z_j = self.neighbor_table[neighbor_id]["recorded_pos"][2]
        v_x_j = self.neighbor_table[neighbor_id]["recorded_vel"][0]
        v_y_j = self.neighbor_table[neighbor_id]["recorded_vel"][1]
        v_z_j = self.neighbor_table[neighbor_id]["recorded_vel"][2]

        # "t1" is the updated time of this entry
        t1 = self.neighbor_table[neighbor_id]["updated_time"]

        # "t2" is the current moment
        t2 = cur_time

        delay = self.neighbor_table[neighbor_id]["delay"]

        t3 = t2 + delay

        # predict the position of neighbor j
        pos_x_j_t3 = pos_x_j + v_x_j * ((t3 - t1) / 1e6)
        pos_y_j_t3 = pos_y_j + v_y_j * ((t3 - t1) / 1e6)
        pos_z_j_t3 = pos_z_j + v_z_j * ((t3 - t1) / 1e6)

        j_dist_to_dest = util_function.euclidean_distance_3d([pos_x_j_t3, pos_y_j_t3, pos_z_j_t3], dst_coords)

        actual_velocity = (i_dist_to_dest - j_dist_to_dest) / (delay / 1e6)

        return actual_velocity

    def add_mac_delay(self, mac_delay, cur_time, neighbor_id):
        """
        When a mac delay is measured, it is added into the "mac_delay_recorder"
        For a drone i with m neighbors, it always maintains m sliding windows with length n,
        each window records the MAC delay of the last n data packets sent by node i to node j.

        Args:
            mac_delay:
            cur_time: the current moment
            neighbor_id:

        Returns:

        """

        if neighbor_id not in self.mac_delay_recorder:
            self.mac_delay_recorder[neighbor_id] = []

        self.mac_delay_recorder[neighbor_id].append((mac_delay, cur_time))

        while len(self.mac_delay_recorder) > self.sliding_win_length_mac:
            # the oldest one will be deleted
            first_key = next(iter(self.mac_delay_recorder))
            self.mac_delay_recorder.pop(first_key)
        # self.add_delay(neighbor_id, cur_time)

    def add_queuing_delay(self, queuing_delay, cur_time):
        """When a queuing delay is measured, it is added into the queuing_delay_recorder"""

        self.queuing_delay_recorder.append((queuing_delay, cur_time))

        while len(self.queuing_delay_recorder) > self.sliding_win_length_queuing:
            self.queuing_delay_recorder.pop(0)  # the oldest one will be deleted

    def get_window_mean_mac_delay(self, neighbor_id):
        """Update MAC delay using exponentially weighted moving average"""

        if neighbor_id not in self.mac_delay_recorder:
            self.mac_delay_recorder[neighbor_id] = []

        delay_recorder = self.mac_delay_recorder[neighbor_id]
        return self.get_mean_delay(delay_recorder)

    def get_window_mean_queuing_delay(self):
        """Update queuing delay using exponentially weighted moving average"""

        delay_recorder = self.queuing_delay_recorder
        return self.get_mean_delay(delay_recorder)

    def get_mean_delay(self, delay_recorder):
        delay_list = [delay[0] for delay in delay_recorder]

        if len(delay_list) == 0:
            return 5*1e5
        elif len(delay_list) == 1:
            return delay_list[0]
        else:
            new_delay = delay_list[-1]
            return (1 - self.beta) * np.mean(delay_list) + self.beta * new_delay

    def update_delay(self, neighbor_id, cur_time):
        total_delay = self.get_window_mean_mac_delay(neighbor_id) + self.get_window_mean_queuing_delay()

        if neighbor_id not in self.total_delay_recorder:
            self.total_delay_recorder[neighbor_id] = []

        self.total_delay_recorder[neighbor_id].append(total_delay)

        while len(self.total_delay_recorder[neighbor_id]) > self.max_length_delay:
            self.total_delay_recorder[neighbor_id].pop(0)

        self.neighbor_table[neighbor_id]["delay"] = total_delay

    def get_normalized_delay(self, neighbor_id):
        """Used in adaptively adjusting the learning rate"""

        if neighbor_id not in self.total_delay_recorder:
            self.total_delay_recorder[neighbor_id] = []

        delay_list = self.total_delay_recorder[neighbor_id]

        if len(delay_list) == 0 or len(delay_list) == 1:
            return 5*1e5  # 5ms in default

        mean_delay = np.mean(delay_list)
        standard_delay = np.std(delay_list)

        cur_delay = delay_list[-1]

        if standard_delay == 0:
            return -1
        else:
            normalized_delay = abs(cur_delay - mean_delay) / standard_delay
            return normalized_delay

    def get_reward(self, f, is_penalty, next_hop_id):
        if is_penalty:
            reward = -10
        elif f == 1:
            reward = 10
        else:
            delay = self.neighbor_table[next_hop_id]["delay"] / 1e6
            neighbor_energy_factor = self.neighbor_table[next_hop_id]["remain_energy"] / config.INITIAL_ENERGY
            reward = self.omega * np.exp(-delay) + (1 - self.omega) * neighbor_energy_factor
        return reward

    def get_max_q(self):
        if len(self.neighbor_table) == 0:
            return 0
        return max([self.neighbor_table[neighbor_id]["q_value"] for neighbor_id in self.neighbor_table.keys()])

    def filter_space_of_exploration(self, packet, destination, cur_time):

        cur_neighbor_ids = self.neighbor_table.keys()
        packet_deadline = (packet.creation_time + packet.deadline - cur_time) / 1e6

        # calculate the required velocity
        dist_to_dest = util_function.euclidean_distance_3d(self.my_drone.coords, destination.coords)
        required_velocity = dist_to_dest / packet_deadline

        candidate_neighbors = []
        sub_candidate_neighbors = []
        actual_velocity_dict = {}

        for neighbor_id in cur_neighbor_ids:
            # calculate the actual velocity of each neighbor
            neighbor_entry = self.neighbor_table[neighbor_id]
            actual_velocity = self.compute_actual_velocity_3d(neighbor_id, cur_time, dist_to_dest, destination.coords)

            actual_velocity_dict[neighbor_id] = actual_velocity
            self.neighbor_table[neighbor_id]["actual_velocity"] = actual_velocity

            if actual_velocity < required_velocity:
                sub_candidate_neighbors.append((neighbor_id, actual_velocity))
                continue

            neighbor_mobility_v = neighbor_entry["recorded_vel"]
            predicted_neighbor_position = [
                neighbor_entry["recorded_pos"][0] + neighbor_mobility_v[0] * (cur_time - neighbor_entry["updated_time"]) / 1e6,
                neighbor_entry["recorded_pos"][1] + neighbor_mobility_v[1] * (cur_time - neighbor_entry["updated_time"]) / 1e6,
                neighbor_entry["recorded_pos"][2]]
            dist_i_to_j = util_function.euclidean_distance_3d(self.my_drone.coords, predicted_neighbor_position)

            m = 0
            r = qmr_config.communication_range
            if dist_i_to_j <= r:
                m = 1 - (dist_i_to_j / r)

            lq = neighbor_entry["lq"]

            k = m * lq
            candidate_neighbors.append((neighbor_id, k))
            self.neighbor_table[neighbor_id]["k_factor"] = k
            self.neighbor_table[neighbor_id]["weighted_q_value"] = k * self.neighbor_table[neighbor_id]["q_value"]

        return candidate_neighbors, sub_candidate_neighbors, actual_velocity_dict, required_velocity

    def route_decision_qmr(self, packet, destination):
        cur_time = self.env.now
        cur_neighbor_ids = self.neighbor_table.keys()

        candidate_neighbors, sub_candidate_neighbors, actual_velocity_dict, min_velocity = (
            self.filter_space_of_exploration(packet, destination, cur_time))

        if len(candidate_neighbors) > 0:
            # find the best next hop that has the maximum Q-value
            chosen_neighbor_id = max(candidate_neighbors, key=lambda x: x[1] * self.neighbor_table[x[0]]["q_value"])[0]

        elif len(sub_candidate_neighbors) > 0:
            chosen_neighbor_id = max(sub_candidate_neighbors, key=lambda x: x[1])[0]

        else:
            if len(cur_neighbor_ids) == 0:
                chosen_neighbor_id = self.my_drone.identifier
            else:
                chosen_neighbor_id = max(cur_neighbor_ids, key=lambda x: self.neighbor_table[x]["q_value"])

        return chosen_neighbor_id

    def make_route_decision(self, packet, destination, eps=None):
        if qmr_config.which_exploration_mechanism == 'greedy':
            return self.route_decision_e_greedy(eps)
        elif qmr_config.which_exploration_mechanism == 'qmr':
            return self.route_decision_qmr(packet, destination)

    def route_decision_e_greedy(self, eps):
        self.purge()
        random_num = random.random()

        if random_num < eps:
            # exploration
            logger.info(f"uav: {self.my_drone.identifier}, blind search, current eps: {eps}, random num: {random_num}")
            if len(self.neighbor_table) == 0:
                logger.info(f"uav: {self.my_drone.identifier}, no neighbor, return None")
                return None
            return random.choice(list(self.neighbor_table.keys()))
        # exploitation
        logger.info(f"uav: {self.my_drone.identifier}, use the max q value, current eps: {eps}, random num: {random_num}")
        if len(self.neighbor_table) == 0:
            logger.info(f"uav: {self.my_drone.identifier}, no neighbor, return None")
            return None
        return max(self.neighbor_table.keys(), key=lambda x: self.neighbor_table[x]["q_value"])

    def update_discounted_factor(self):
        self.discount_factor = 0.4

        # TODO: Implement the dynamic discounted factor
        return

    def update_q_value(self, f, max_q, next_hop_id, is_penalty, dst_drone=None):
        if next_hop_id not in self.neighbor_table:
            return

        self.neighbor_table[next_hop_id]["last_max_q"] = max_q
        q_value = self.neighbor_table[next_hop_id]["q_value"]

        reward = self.get_reward(f, is_penalty, next_hop_id)

        normalized_delay = self.get_normalized_delay(next_hop_id)

        if normalized_delay == -1:
            lr = 0.3  # it means that the variance of one-hop delay is 0
        else:
            lr = max(0.3, 1 - np.exp(-normalized_delay))

        dc = self.discount_factor

        if max_q is None:
            # TODO: to check in which situation this condition will be triggered
            max_q = q_value

        q_value = q_value + lr * (reward + dc * max_q - q_value)

        self.neighbor_table[next_hop_id]["q_value"] = q_value
        self.neighbor_table[next_hop_id]["lr"] = lr
        self.neighbor_table[next_hop_id]["dc"] = dc

    def check_local_minimum(self, destination):
        if self.my_drone.identifier == destination.identifier:
            return False
        my_pos = self.my_drone.coords
        dest_pos = destination.coords
        my_dist_to_dest = util_function.euclidean_distance_3d(my_pos, dest_pos)
        for neighbor_id in self.neighbor_table.keys():
            neighbor_pos = self.neighbor_table[neighbor_id]["recorded_pos"]
            neighbor_dist_to_dest = util_function.euclidean_distance_3d(neighbor_pos, dest_pos)
            if neighbor_dist_to_dest < my_dist_to_dest:
                return False
        return True
=======
import logging
import numpy as np
import random
from routing.qmr import qmr_config
from utils import config, util_function

logger = logging.getLogger("network_routing")

class QMRTable:
    def __init__(self, env, my_drone):
        self.env = env
        self.my_drone = my_drone

        """
        The structure of the neighbor table in QMR
        |    Drone id   |  1  |  2  |   3    |    4    | 5  |     6    |     7      |   8   |
        | neighbor_id 1 | pos | vec | energy | Q-value | LQ | cur_time | last_max_q | delay |
        | neighbor_id 2 | pos | vec | energy | Q-value | LQ | cur_time | last_max_q | delay |
        |       ...     | ... | ... |
        | neighbor_id N | pos | vec | energy | Q-value | LQ | cur_time | last_max_q | delay |
        """

        self.neighbor_table = {}
        self.discount_factor = 0.5

        self.total_delay_recorder = {} # key: neighbor_id, value: list
        self.mac_delay_recorder = {} # key: neighbor_id, value: list(delay, generated time)
        self.queuing_delay_recorder = [] # list(delay, generated time)

        self.window_for_uniformed_delay = qmr_config.hello_interval * 10

        self.last_neighbor_set = None
        self.entry_life_time = 2 * 1e6  # unit: us
        self.sliding_win_length_mac = 10
        self.sliding_win_length_queuing = 10
        self.max_length_delay = 10
        self.beta = 0.5
        self.omega = 0.5

    def is_empty(self):
        """Determine if the neighbor table is empty"""

        return not bool(self.neighbor_table)

    def add_new_neighbor_entry(self, drone_id):
        """Add a new entry in the neighbor table"""

        entry = {
            "recorded_pos": None,  # current position of the neighbor, according to the hello pkt
            "recorded_vel": None,  # current velocity of the neighbor
            "remain_energy": None,  # remaining energy of the neighbor
            "q_value": 0.5,  # initial Q-value of this action
            "weighted_q_value": 0.5,
            "lq": 1,  # link quality between the neighbor drone and myself
            "k_factor": 1,  # the weight of the Q-value
            "actual_vel": 0,
            "updated_time": None,  # the time at which the info of this neighbor is updated
            "last_max_q": None,
            "ld": 5, # s
            "delay": 5 * 1e5,
            "lr": 0.3,
            "dc": 0.5,
        }

        self.neighbor_table[drone_id] = entry

    def update_neighbor(self, hello_packet, cur_time):
        """Update neighbor entry according to the incoming hello packet"""

        if hello_packet.src_drone.identifier != self.my_drone.identifier:
            neighbor_id = hello_packet.src_drone.identifier
            cur_pos = hello_packet.cur_position
            cur_vel = hello_packet.cur_velocity
            remain_energy = hello_packet.remain_energy
            lq = self.generate_lq(hello_packet, neighbor_id, hello_packet.received_hello_packet_count)

            if neighbor_id not in self.neighbor_table:
                self.add_new_neighbor_entry(neighbor_id)

            entry = self.neighbor_table[neighbor_id]
            entry["recorded_pos"] = cur_pos
            entry["recorded_vel"] = cur_vel
            entry["remain_energy"] = remain_energy
            entry["lq"] = lq
            entry["updated_time"] = cur_time

    def get_updated_time(self, drone_id):
        if drone_id not in self.neighbor_table.keys():
            raise RuntimeError('This item is not in the neighbor table')
        else:
            return self.neighbor_table[drone_id]["updated_time"]

    def remove_neighbor(self, drone_id):
        """Delete the specified entry"""
        self.my_drone.routing_protocol.history_packet_recorder.clear_received_packets_for_neighbor(drone_id)
        del self.neighbor_table[drone_id]

    def purge(self):
        """Remove the expired entry in neighbor table"""

        if self.is_empty():
            # it means that the neighbor table is empty
            return

        for neighbor_id in list(self.neighbor_table.keys()):
            updated_time = self.get_updated_time(neighbor_id)
            if updated_time + self.entry_life_time <= self.env.now:
                self.remove_neighbor(neighbor_id)

    def generate_lq(self, hello_packet, neighbor_id, received_hello_count):
        """
        The link quality (lq) is calculated using the forward delivery ratios "df" and
        reverse delivery ratio "dr" of the link, where "df" represents the probability
        that a data packet successfully arrives at the recipient, and "df" represents
        the probability of sender successfully receiving ACK packets.

        Hello packet is used to measure "df" and "dr"

        Args:
            hello_packet: the incoming hello packet
            neighbor_id: the id of the drone which broadcasts the hello packet
            received_hello_count:

        Returns:

        """

        cur_time = hello_packet.creation_time
        history_packet_recorder = self.my_drone.routing_protocol.history_packet_recorder

        # df: it is defined as the number of HELLO packets successfully received by drone j from drone i within a
        # certain period of time divided by the total number of HELLO packets sent by drone i during this period
        received_hello_count_by_this_neighbor = received_hello_count[self.my_drone.identifier][0]
        received_hello_begin_time = received_hello_count[self.my_drone.identifier][1] - qmr_config.hello_interval / 2
        received_hello_end_time = received_hello_count[self.my_drone.identifier][2]
        sent_hello_count = history_packet_recorder.get_sent_hello_packet_between_count(
            received_hello_begin_time, received_hello_end_time)

        if sent_hello_count == 0:
            df = 1
        else:
            df = received_hello_count_by_this_neighbor / sent_hello_count

        # dr: it is defined as the number of ACK packets received by drone i from drone j within a certain period of
        # time divided by the number of data packets sent by drone i to drone j
        cur_time = self.env.now
        received_ack_count = history_packet_recorder.get_active_received_ack_packet_count(neighbor_id, cur_time)
        sent_data_count = history_packet_recorder.get_active_sent_data_packet_count(neighbor_id, cur_time)
        if sent_data_count == 0:
            dr = 1
        else:
            dr = received_ack_count / sent_data_count

        logger.info(f"uav: {self.my_drone.identifier}, "
                    f"neighbor: {neighbor_id}, "
                    f"df: {df}, "
                    f"received_hello_count_by_this_neighbor: {received_hello_count_by_this_neighbor}, "
                    f"sent_hello_count: {sent_hello_count}, "
                    f"dr: {dr}, "
                    f"received_ack_count: {received_ack_count}, "
                    f"sent_data_count: {sent_data_count}, "
                    f"cur_time: {cur_time}")

        # LQ = df * dr
        return df * dr

    def compute_actual_velocity_3d(self, neighbor_id, cur_time, i_dist_to_dest, dst_coords):
        """
        Calculate the actual velocity of the data packet from node i to its neighbor j

        Args:
            neighbor_id: the id of the neighbor drone
            cur_time: the current moment
            i_dist_to_dest: the distance between the real position of the node i at t2 and the destination
            dst_coords: the coordinates of the destination node

        Returns: actual velocity of the data packet
        """

        pos_x_j = self.neighbor_table[neighbor_id]["recorded_pos"][0]
        pos_y_j = self.neighbor_table[neighbor_id]["recorded_pos"][1]
        pos_z_j = self.neighbor_table[neighbor_id]["recorded_pos"][2]
        v_x_j = self.neighbor_table[neighbor_id]["recorded_vel"][0]
        v_y_j = self.neighbor_table[neighbor_id]["recorded_vel"][1]
        v_z_j = self.neighbor_table[neighbor_id]["recorded_vel"][2]

        # "t1" is the updated time of this entry
        t1 = self.neighbor_table[neighbor_id]["updated_time"]

        # "t2" is the current moment
        t2 = cur_time

        delay = self.neighbor_table[neighbor_id]["delay"]

        t3 = t2 + delay

        # predict the position of neighbor j
        pos_x_j_t3 = pos_x_j + v_x_j * ((t3 - t1) / 1e6)
        pos_y_j_t3 = pos_y_j + v_y_j * ((t3 - t1) / 1e6)
        pos_z_j_t3 = pos_z_j + v_z_j * ((t3 - t1) / 1e6)

        j_dist_to_dest = util_function.euclidean_distance_3d([pos_x_j_t3, pos_y_j_t3, pos_z_j_t3], dst_coords)

        actual_velocity = (i_dist_to_dest - j_dist_to_dest) / (delay / 1e6)

        return actual_velocity

    def add_mac_delay(self, mac_delay, cur_time, neighbor_id):
        """
        When a mac delay is measured, it is added into the "mac_delay_recorder"
        For a drone i with m neighbors, it always maintains m sliding windows with length n,
        each window records the MAC delay of the last n data packets sent by node i to node j.

        Args:
            mac_delay:
            cur_time: the current moment
            neighbor_id:

        Returns:

        """

        if neighbor_id not in self.mac_delay_recorder:
            self.mac_delay_recorder[neighbor_id] = []

        self.mac_delay_recorder[neighbor_id].append((mac_delay, cur_time))

        while len(self.mac_delay_recorder) > self.sliding_win_length_mac:
            # the oldest one will be deleted
            first_key = next(iter(self.mac_delay_recorder))
            self.mac_delay_recorder.pop(first_key)
        # self.add_delay(neighbor_id, cur_time)

    def add_queuing_delay(self, queuing_delay, cur_time):
        """When a queuing delay is measured, it is added into the queuing_delay_recorder"""

        self.queuing_delay_recorder.append((queuing_delay, cur_time))

        while len(self.queuing_delay_recorder) > self.sliding_win_length_queuing:
            self.queuing_delay_recorder.pop(0)  # the oldest one will be deleted

    def get_window_mean_mac_delay(self, neighbor_id):
        """Update MAC delay using exponentially weighted moving average"""

        if neighbor_id not in self.mac_delay_recorder:
            self.mac_delay_recorder[neighbor_id] = []

        delay_recorder = self.mac_delay_recorder[neighbor_id]
        return self.get_mean_delay(delay_recorder)

    def get_window_mean_queuing_delay(self):
        """Update queuing delay using exponentially weighted moving average"""

        delay_recorder = self.queuing_delay_recorder
        return self.get_mean_delay(delay_recorder)

    def get_mean_delay(self, delay_recorder):
        delay_list = [delay[0] for delay in delay_recorder]

        if len(delay_list) == 0:
            return 5*1e5
        elif len(delay_list) == 1:
            return delay_list[0]
        else:
            new_delay = delay_list[-1]
            return (1 - self.beta) * np.mean(delay_list) + self.beta * new_delay

    def update_delay(self, neighbor_id, cur_time):
        total_delay = self.get_window_mean_mac_delay(neighbor_id) + self.get_window_mean_queuing_delay()

        if neighbor_id not in self.total_delay_recorder:
            self.total_delay_recorder[neighbor_id] = []

        self.total_delay_recorder[neighbor_id].append(total_delay)

        while len(self.total_delay_recorder[neighbor_id]) > self.max_length_delay:
            self.total_delay_recorder[neighbor_id].pop(0)

        self.neighbor_table[neighbor_id]["delay"] = total_delay

    def get_normalized_delay(self, neighbor_id):
        """Used in adaptively adjusting the learning rate"""

        if neighbor_id not in self.total_delay_recorder:
            self.total_delay_recorder[neighbor_id] = []

        delay_list = self.total_delay_recorder[neighbor_id]

        if len(delay_list) == 0 or len(delay_list) == 1:
            return 5*1e5  # 5ms in default

        mean_delay = np.mean(delay_list)
        standard_delay = np.std(delay_list)

        cur_delay = delay_list[-1]

        if standard_delay == 0:
            return -1
        else:
            normalized_delay = abs(cur_delay - mean_delay) / standard_delay
            return normalized_delay

    def get_reward(self, f, is_penalty, next_hop_id):
        if is_penalty:
            reward = -10
        elif f == 1:
            reward = 10
        else:
            delay = self.neighbor_table[next_hop_id]["delay"] / 1e6
            neighbor_energy_factor = self.neighbor_table[next_hop_id]["remain_energy"] / config.INITIAL_ENERGY
            reward = self.omega * np.exp(-delay) + (1 - self.omega) * neighbor_energy_factor
        return reward

    def get_max_q(self):
        if len(self.neighbor_table) == 0:
            return 0
        return max([self.neighbor_table[neighbor_id]["q_value"] for neighbor_id in self.neighbor_table.keys()])

    def filter_space_of_exploration(self, packet, destination, cur_time):

        cur_neighbor_ids = self.neighbor_table.keys()
        packet_deadline = (packet.creation_time + packet.deadline - cur_time) / 1e6

        # calculate the required velocity
        dist_to_dest = util_function.euclidean_distance_3d(self.my_drone.coords, destination.coords)
        required_velocity = dist_to_dest / packet_deadline

        candidate_neighbors = []
        sub_candidate_neighbors = []
        actual_velocity_dict = {}

        for neighbor_id in cur_neighbor_ids:
            # calculate the actual velocity of each neighbor
            neighbor_entry = self.neighbor_table[neighbor_id]
            actual_velocity = self.compute_actual_velocity_3d(neighbor_id, cur_time, dist_to_dest, destination.coords)

            actual_velocity_dict[neighbor_id] = actual_velocity
            self.neighbor_table[neighbor_id]["actual_velocity"] = actual_velocity

            if actual_velocity < required_velocity:
                sub_candidate_neighbors.append((neighbor_id, actual_velocity))
                continue

            neighbor_mobility_v = neighbor_entry["recorded_vel"]
            predicted_neighbor_position = [
                neighbor_entry["recorded_pos"][0] + neighbor_mobility_v[0] * (cur_time - neighbor_entry["updated_time"]) / 1e6,
                neighbor_entry["recorded_pos"][1] + neighbor_mobility_v[1] * (cur_time - neighbor_entry["updated_time"]) / 1e6,
                neighbor_entry["recorded_pos"][2]]
            dist_i_to_j = util_function.euclidean_distance_3d(self.my_drone.coords, predicted_neighbor_position)

            m = 0
            r = qmr_config.communication_range
            if dist_i_to_j <= r:
                m = 1 - (dist_i_to_j / r)

            lq = neighbor_entry["lq"]

            k = m * lq
            candidate_neighbors.append((neighbor_id, k))
            self.neighbor_table[neighbor_id]["k_factor"] = k
            self.neighbor_table[neighbor_id]["weighted_q_value"] = k * self.neighbor_table[neighbor_id]["q_value"]

        return candidate_neighbors, sub_candidate_neighbors, actual_velocity_dict, required_velocity

    def route_decision_qmr(self, packet, destination):
        cur_time = self.env.now
        cur_neighbor_ids = self.neighbor_table.keys()

        candidate_neighbors, sub_candidate_neighbors, actual_velocity_dict, min_velocity = (
            self.filter_space_of_exploration(packet, destination, cur_time))

        if len(candidate_neighbors) > 0:
            # find the best next hop that has the maximum Q-value
            chosen_neighbor_id = max(candidate_neighbors, key=lambda x: x[1] * self.neighbor_table[x[0]]["q_value"])[0]

        elif len(sub_candidate_neighbors) > 0:
            chosen_neighbor_id = max(sub_candidate_neighbors, key=lambda x: x[1])[0]

        else:
            if len(cur_neighbor_ids) == 0:
                chosen_neighbor_id = self.my_drone.identifier
            else:
                chosen_neighbor_id = max(cur_neighbor_ids, key=lambda x: self.neighbor_table[x]["q_value"])

        return chosen_neighbor_id

    def make_route_decision(self, packet, destination, eps=None):
        if qmr_config.which_exploration_mechanism == 'greedy':
            return self.route_decision_e_greedy(eps)
        elif qmr_config.which_exploration_mechanism == 'qmr':
            return self.route_decision_qmr(packet, destination)

    def route_decision_e_greedy(self, eps):
        self.purge()
        random_num = random.random()

        if random_num < eps:
            # exploration
            logger.info(f"uav: {self.my_drone.identifier}, blind search, current eps: {eps}, random num: {random_num}")
            if len(self.neighbor_table) == 0:
                logger.info(f"uav: {self.my_drone.identifier}, no neighbor, return None")
                return None
            return random.choice(list(self.neighbor_table.keys()))
        # exploitation
        logger.info(f"uav: {self.my_drone.identifier}, use the max q value, current eps: {eps}, random num: {random_num}")
        if len(self.neighbor_table) == 0:
            logger.info(f"uav: {self.my_drone.identifier}, no neighbor, return None")
            return None
        return max(self.neighbor_table.keys(), key=lambda x: self.neighbor_table[x]["q_value"])

    def update_discounted_factor(self):
        self.discount_factor = 0.4

        # TODO: Implement the dynamic discounted factor
        return

    def update_q_value(self, f, max_q, next_hop_id, is_penalty, dst_drone=None):
        if next_hop_id not in self.neighbor_table:
            return

        self.neighbor_table[next_hop_id]["last_max_q"] = max_q
        q_value = self.neighbor_table[next_hop_id]["q_value"]

        reward = self.get_reward(f, is_penalty, next_hop_id)

        normalized_delay = self.get_normalized_delay(next_hop_id)

        if normalized_delay == -1:
            lr = 0.3  # it means that the variance of one-hop delay is 0
        else:
            lr = max(0.3, 1 - np.exp(-normalized_delay))

        dc = self.discount_factor

        if max_q is None:
            # TODO: to check in which situation this condition will be triggered
            max_q = q_value

        q_value = q_value + lr * (reward + dc * max_q - q_value)

        self.neighbor_table[next_hop_id]["q_value"] = q_value
        self.neighbor_table[next_hop_id]["lr"] = lr
        self.neighbor_table[next_hop_id]["dc"] = dc

    def check_local_minimum(self, destination):
        if self.my_drone.identifier == destination.identifier:
            return False
        my_pos = self.my_drone.coords
        dest_pos = destination.coords
        my_dist_to_dest = util_function.euclidean_distance_3d(my_pos, dest_pos)
        for neighbor_id in self.neighbor_table.keys():
            neighbor_pos = self.neighbor_table[neighbor_id]["recorded_pos"]
            neighbor_dist_to_dest = util_function.euclidean_distance_3d(neighbor_pos, dest_pos)
            if neighbor_dist_to_dest < my_dist_to_dest:
                return False
        return True
>>>>>>> d649561b
<|MERGE_RESOLUTION|>--- conflicted
+++ resolved
@@ -1,4 +1,3 @@
-<<<<<<< HEAD
 import logging
 import numpy as np
 import random
@@ -129,7 +128,8 @@
         cur_time = hello_packet.creation_time
         history_packet_recorder = self.my_drone.routing_protocol.history_packet_recorder
 
-        # df: (邻居 j 成功收到 i 发送的 hello 包个数) / (当前节点 i 发给邻居 j 的 hello 包个数), 也就是 j 收到 i hello 的统计概率
+        # df: it is defined as the number of HELLO packets successfully received by drone j from drone i within a
+        # certain period of time divided by the total number of HELLO packets sent by drone i during this period
         received_hello_count_by_this_neighbor = received_hello_count[self.my_drone.identifier][0]
         received_hello_begin_time = received_hello_count[self.my_drone.identifier][1] - qmr_config.hello_interval / 2
         received_hello_end_time = received_hello_count[self.my_drone.identifier][2]
@@ -141,7 +141,8 @@
         else:
             df = received_hello_count_by_this_neighbor / sent_hello_count
 
-        # dr: (i 收到来自邻居 j 的 ack 的个数) / (i 向 j 发送的 date packets 的个数) 也就是 i 收到 j 发送的 ack 的统计概率
+        # dr: it is defined as the number of ACK packets received by drone i from drone j within a certain period of
+        # time divided by the number of data packets sent by drone i to drone j
         cur_time = self.env.now
         received_ack_count = history_packet_recorder.get_active_received_ack_packet_count(neighbor_id, cur_time)
         sent_data_count = history_packet_recorder.get_active_sent_data_packet_count(neighbor_id, cur_time)
@@ -150,9 +151,15 @@
         else:
             dr = received_ack_count / sent_data_count
 
-        logger.info(f"uav: {self.my_drone.identifier}, neighbor: {neighbor_id}, df: {df}, received_hello_count_by_this_neighbor: {received_hello_count_by_this_neighbor}, sent_hello_count: {sent_hello_count}, "
-                     f"dr: {dr}, received_ack_count: {received_ack_count}, sent_data_count: {sent_data_count}, "
-                     f"cur_time: {cur_time}")
+        logger.info(f"uav: {self.my_drone.identifier}, "
+                    f"neighbor: {neighbor_id}, "
+                    f"df: {df}, "
+                    f"received_hello_count_by_this_neighbor: {received_hello_count_by_this_neighbor}, "
+                    f"sent_hello_count: {sent_hello_count}, "
+                    f"dr: {dr}, "
+                    f"received_ack_count: {received_ack_count}, "
+                    f"sent_data_count: {sent_data_count}, "
+                    f"cur_time: {cur_time}")
 
         # LQ = df * dr
         return df * dr
@@ -446,462 +453,4 @@
             neighbor_dist_to_dest = util_function.euclidean_distance_3d(neighbor_pos, dest_pos)
             if neighbor_dist_to_dest < my_dist_to_dest:
                 return False
-        return True
-=======
-import logging
-import numpy as np
-import random
-from routing.qmr import qmr_config
-from utils import config, util_function
-
-logger = logging.getLogger("network_routing")
-
-class QMRTable:
-    def __init__(self, env, my_drone):
-        self.env = env
-        self.my_drone = my_drone
-
-        """
-        The structure of the neighbor table in QMR
-        |    Drone id   |  1  |  2  |   3    |    4    | 5  |     6    |     7      |   8   |
-        | neighbor_id 1 | pos | vec | energy | Q-value | LQ | cur_time | last_max_q | delay |
-        | neighbor_id 2 | pos | vec | energy | Q-value | LQ | cur_time | last_max_q | delay |
-        |       ...     | ... | ... |
-        | neighbor_id N | pos | vec | energy | Q-value | LQ | cur_time | last_max_q | delay |
-        """
-
-        self.neighbor_table = {}
-        self.discount_factor = 0.5
-
-        self.total_delay_recorder = {} # key: neighbor_id, value: list
-        self.mac_delay_recorder = {} # key: neighbor_id, value: list(delay, generated time)
-        self.queuing_delay_recorder = [] # list(delay, generated time)
-
-        self.window_for_uniformed_delay = qmr_config.hello_interval * 10
-
-        self.last_neighbor_set = None
-        self.entry_life_time = 2 * 1e6  # unit: us
-        self.sliding_win_length_mac = 10
-        self.sliding_win_length_queuing = 10
-        self.max_length_delay = 10
-        self.beta = 0.5
-        self.omega = 0.5
-
-    def is_empty(self):
-        """Determine if the neighbor table is empty"""
-
-        return not bool(self.neighbor_table)
-
-    def add_new_neighbor_entry(self, drone_id):
-        """Add a new entry in the neighbor table"""
-
-        entry = {
-            "recorded_pos": None,  # current position of the neighbor, according to the hello pkt
-            "recorded_vel": None,  # current velocity of the neighbor
-            "remain_energy": None,  # remaining energy of the neighbor
-            "q_value": 0.5,  # initial Q-value of this action
-            "weighted_q_value": 0.5,
-            "lq": 1,  # link quality between the neighbor drone and myself
-            "k_factor": 1,  # the weight of the Q-value
-            "actual_vel": 0,
-            "updated_time": None,  # the time at which the info of this neighbor is updated
-            "last_max_q": None,
-            "ld": 5, # s
-            "delay": 5 * 1e5,
-            "lr": 0.3,
-            "dc": 0.5,
-        }
-
-        self.neighbor_table[drone_id] = entry
-
-    def update_neighbor(self, hello_packet, cur_time):
-        """Update neighbor entry according to the incoming hello packet"""
-
-        if hello_packet.src_drone.identifier != self.my_drone.identifier:
-            neighbor_id = hello_packet.src_drone.identifier
-            cur_pos = hello_packet.cur_position
-            cur_vel = hello_packet.cur_velocity
-            remain_energy = hello_packet.remain_energy
-            lq = self.generate_lq(hello_packet, neighbor_id, hello_packet.received_hello_packet_count)
-
-            if neighbor_id not in self.neighbor_table:
-                self.add_new_neighbor_entry(neighbor_id)
-
-            entry = self.neighbor_table[neighbor_id]
-            entry["recorded_pos"] = cur_pos
-            entry["recorded_vel"] = cur_vel
-            entry["remain_energy"] = remain_energy
-            entry["lq"] = lq
-            entry["updated_time"] = cur_time
-
-    def get_updated_time(self, drone_id):
-        if drone_id not in self.neighbor_table.keys():
-            raise RuntimeError('This item is not in the neighbor table')
-        else:
-            return self.neighbor_table[drone_id]["updated_time"]
-
-    def remove_neighbor(self, drone_id):
-        """Delete the specified entry"""
-        self.my_drone.routing_protocol.history_packet_recorder.clear_received_packets_for_neighbor(drone_id)
-        del self.neighbor_table[drone_id]
-
-    def purge(self):
-        """Remove the expired entry in neighbor table"""
-
-        if self.is_empty():
-            # it means that the neighbor table is empty
-            return
-
-        for neighbor_id in list(self.neighbor_table.keys()):
-            updated_time = self.get_updated_time(neighbor_id)
-            if updated_time + self.entry_life_time <= self.env.now:
-                self.remove_neighbor(neighbor_id)
-
-    def generate_lq(self, hello_packet, neighbor_id, received_hello_count):
-        """
-        The link quality (lq) is calculated using the forward delivery ratios "df" and
-        reverse delivery ratio "dr" of the link, where "df" represents the probability
-        that a data packet successfully arrives at the recipient, and "df" represents
-        the probability of sender successfully receiving ACK packets.
-
-        Hello packet is used to measure "df" and "dr"
-
-        Args:
-            hello_packet: the incoming hello packet
-            neighbor_id: the id of the drone which broadcasts the hello packet
-            received_hello_count:
-
-        Returns:
-
-        """
-
-        cur_time = hello_packet.creation_time
-        history_packet_recorder = self.my_drone.routing_protocol.history_packet_recorder
-
-        # df: it is defined as the number of HELLO packets successfully received by drone j from drone i within a
-        # certain period of time divided by the total number of HELLO packets sent by drone i during this period
-        received_hello_count_by_this_neighbor = received_hello_count[self.my_drone.identifier][0]
-        received_hello_begin_time = received_hello_count[self.my_drone.identifier][1] - qmr_config.hello_interval / 2
-        received_hello_end_time = received_hello_count[self.my_drone.identifier][2]
-        sent_hello_count = history_packet_recorder.get_sent_hello_packet_between_count(
-            received_hello_begin_time, received_hello_end_time)
-
-        if sent_hello_count == 0:
-            df = 1
-        else:
-            df = received_hello_count_by_this_neighbor / sent_hello_count
-
-        # dr: it is defined as the number of ACK packets received by drone i from drone j within a certain period of
-        # time divided by the number of data packets sent by drone i to drone j
-        cur_time = self.env.now
-        received_ack_count = history_packet_recorder.get_active_received_ack_packet_count(neighbor_id, cur_time)
-        sent_data_count = history_packet_recorder.get_active_sent_data_packet_count(neighbor_id, cur_time)
-        if sent_data_count == 0:
-            dr = 1
-        else:
-            dr = received_ack_count / sent_data_count
-
-        logger.info(f"uav: {self.my_drone.identifier}, "
-                    f"neighbor: {neighbor_id}, "
-                    f"df: {df}, "
-                    f"received_hello_count_by_this_neighbor: {received_hello_count_by_this_neighbor}, "
-                    f"sent_hello_count: {sent_hello_count}, "
-                    f"dr: {dr}, "
-                    f"received_ack_count: {received_ack_count}, "
-                    f"sent_data_count: {sent_data_count}, "
-                    f"cur_time: {cur_time}")
-
-        # LQ = df * dr
-        return df * dr
-
-    def compute_actual_velocity_3d(self, neighbor_id, cur_time, i_dist_to_dest, dst_coords):
-        """
-        Calculate the actual velocity of the data packet from node i to its neighbor j
-
-        Args:
-            neighbor_id: the id of the neighbor drone
-            cur_time: the current moment
-            i_dist_to_dest: the distance between the real position of the node i at t2 and the destination
-            dst_coords: the coordinates of the destination node
-
-        Returns: actual velocity of the data packet
-        """
-
-        pos_x_j = self.neighbor_table[neighbor_id]["recorded_pos"][0]
-        pos_y_j = self.neighbor_table[neighbor_id]["recorded_pos"][1]
-        pos_z_j = self.neighbor_table[neighbor_id]["recorded_pos"][2]
-        v_x_j = self.neighbor_table[neighbor_id]["recorded_vel"][0]
-        v_y_j = self.neighbor_table[neighbor_id]["recorded_vel"][1]
-        v_z_j = self.neighbor_table[neighbor_id]["recorded_vel"][2]
-
-        # "t1" is the updated time of this entry
-        t1 = self.neighbor_table[neighbor_id]["updated_time"]
-
-        # "t2" is the current moment
-        t2 = cur_time
-
-        delay = self.neighbor_table[neighbor_id]["delay"]
-
-        t3 = t2 + delay
-
-        # predict the position of neighbor j
-        pos_x_j_t3 = pos_x_j + v_x_j * ((t3 - t1) / 1e6)
-        pos_y_j_t3 = pos_y_j + v_y_j * ((t3 - t1) / 1e6)
-        pos_z_j_t3 = pos_z_j + v_z_j * ((t3 - t1) / 1e6)
-
-        j_dist_to_dest = util_function.euclidean_distance_3d([pos_x_j_t3, pos_y_j_t3, pos_z_j_t3], dst_coords)
-
-        actual_velocity = (i_dist_to_dest - j_dist_to_dest) / (delay / 1e6)
-
-        return actual_velocity
-
-    def add_mac_delay(self, mac_delay, cur_time, neighbor_id):
-        """
-        When a mac delay is measured, it is added into the "mac_delay_recorder"
-        For a drone i with m neighbors, it always maintains m sliding windows with length n,
-        each window records the MAC delay of the last n data packets sent by node i to node j.
-
-        Args:
-            mac_delay:
-            cur_time: the current moment
-            neighbor_id:
-
-        Returns:
-
-        """
-
-        if neighbor_id not in self.mac_delay_recorder:
-            self.mac_delay_recorder[neighbor_id] = []
-
-        self.mac_delay_recorder[neighbor_id].append((mac_delay, cur_time))
-
-        while len(self.mac_delay_recorder) > self.sliding_win_length_mac:
-            # the oldest one will be deleted
-            first_key = next(iter(self.mac_delay_recorder))
-            self.mac_delay_recorder.pop(first_key)
-        # self.add_delay(neighbor_id, cur_time)
-
-    def add_queuing_delay(self, queuing_delay, cur_time):
-        """When a queuing delay is measured, it is added into the queuing_delay_recorder"""
-
-        self.queuing_delay_recorder.append((queuing_delay, cur_time))
-
-        while len(self.queuing_delay_recorder) > self.sliding_win_length_queuing:
-            self.queuing_delay_recorder.pop(0)  # the oldest one will be deleted
-
-    def get_window_mean_mac_delay(self, neighbor_id):
-        """Update MAC delay using exponentially weighted moving average"""
-
-        if neighbor_id not in self.mac_delay_recorder:
-            self.mac_delay_recorder[neighbor_id] = []
-
-        delay_recorder = self.mac_delay_recorder[neighbor_id]
-        return self.get_mean_delay(delay_recorder)
-
-    def get_window_mean_queuing_delay(self):
-        """Update queuing delay using exponentially weighted moving average"""
-
-        delay_recorder = self.queuing_delay_recorder
-        return self.get_mean_delay(delay_recorder)
-
-    def get_mean_delay(self, delay_recorder):
-        delay_list = [delay[0] for delay in delay_recorder]
-
-        if len(delay_list) == 0:
-            return 5*1e5
-        elif len(delay_list) == 1:
-            return delay_list[0]
-        else:
-            new_delay = delay_list[-1]
-            return (1 - self.beta) * np.mean(delay_list) + self.beta * new_delay
-
-    def update_delay(self, neighbor_id, cur_time):
-        total_delay = self.get_window_mean_mac_delay(neighbor_id) + self.get_window_mean_queuing_delay()
-
-        if neighbor_id not in self.total_delay_recorder:
-            self.total_delay_recorder[neighbor_id] = []
-
-        self.total_delay_recorder[neighbor_id].append(total_delay)
-
-        while len(self.total_delay_recorder[neighbor_id]) > self.max_length_delay:
-            self.total_delay_recorder[neighbor_id].pop(0)
-
-        self.neighbor_table[neighbor_id]["delay"] = total_delay
-
-    def get_normalized_delay(self, neighbor_id):
-        """Used in adaptively adjusting the learning rate"""
-
-        if neighbor_id not in self.total_delay_recorder:
-            self.total_delay_recorder[neighbor_id] = []
-
-        delay_list = self.total_delay_recorder[neighbor_id]
-
-        if len(delay_list) == 0 or len(delay_list) == 1:
-            return 5*1e5  # 5ms in default
-
-        mean_delay = np.mean(delay_list)
-        standard_delay = np.std(delay_list)
-
-        cur_delay = delay_list[-1]
-
-        if standard_delay == 0:
-            return -1
-        else:
-            normalized_delay = abs(cur_delay - mean_delay) / standard_delay
-            return normalized_delay
-
-    def get_reward(self, f, is_penalty, next_hop_id):
-        if is_penalty:
-            reward = -10
-        elif f == 1:
-            reward = 10
-        else:
-            delay = self.neighbor_table[next_hop_id]["delay"] / 1e6
-            neighbor_energy_factor = self.neighbor_table[next_hop_id]["remain_energy"] / config.INITIAL_ENERGY
-            reward = self.omega * np.exp(-delay) + (1 - self.omega) * neighbor_energy_factor
-        return reward
-
-    def get_max_q(self):
-        if len(self.neighbor_table) == 0:
-            return 0
-        return max([self.neighbor_table[neighbor_id]["q_value"] for neighbor_id in self.neighbor_table.keys()])
-
-    def filter_space_of_exploration(self, packet, destination, cur_time):
-
-        cur_neighbor_ids = self.neighbor_table.keys()
-        packet_deadline = (packet.creation_time + packet.deadline - cur_time) / 1e6
-
-        # calculate the required velocity
-        dist_to_dest = util_function.euclidean_distance_3d(self.my_drone.coords, destination.coords)
-        required_velocity = dist_to_dest / packet_deadline
-
-        candidate_neighbors = []
-        sub_candidate_neighbors = []
-        actual_velocity_dict = {}
-
-        for neighbor_id in cur_neighbor_ids:
-            # calculate the actual velocity of each neighbor
-            neighbor_entry = self.neighbor_table[neighbor_id]
-            actual_velocity = self.compute_actual_velocity_3d(neighbor_id, cur_time, dist_to_dest, destination.coords)
-
-            actual_velocity_dict[neighbor_id] = actual_velocity
-            self.neighbor_table[neighbor_id]["actual_velocity"] = actual_velocity
-
-            if actual_velocity < required_velocity:
-                sub_candidate_neighbors.append((neighbor_id, actual_velocity))
-                continue
-
-            neighbor_mobility_v = neighbor_entry["recorded_vel"]
-            predicted_neighbor_position = [
-                neighbor_entry["recorded_pos"][0] + neighbor_mobility_v[0] * (cur_time - neighbor_entry["updated_time"]) / 1e6,
-                neighbor_entry["recorded_pos"][1] + neighbor_mobility_v[1] * (cur_time - neighbor_entry["updated_time"]) / 1e6,
-                neighbor_entry["recorded_pos"][2]]
-            dist_i_to_j = util_function.euclidean_distance_3d(self.my_drone.coords, predicted_neighbor_position)
-
-            m = 0
-            r = qmr_config.communication_range
-            if dist_i_to_j <= r:
-                m = 1 - (dist_i_to_j / r)
-
-            lq = neighbor_entry["lq"]
-
-            k = m * lq
-            candidate_neighbors.append((neighbor_id, k))
-            self.neighbor_table[neighbor_id]["k_factor"] = k
-            self.neighbor_table[neighbor_id]["weighted_q_value"] = k * self.neighbor_table[neighbor_id]["q_value"]
-
-        return candidate_neighbors, sub_candidate_neighbors, actual_velocity_dict, required_velocity
-
-    def route_decision_qmr(self, packet, destination):
-        cur_time = self.env.now
-        cur_neighbor_ids = self.neighbor_table.keys()
-
-        candidate_neighbors, sub_candidate_neighbors, actual_velocity_dict, min_velocity = (
-            self.filter_space_of_exploration(packet, destination, cur_time))
-
-        if len(candidate_neighbors) > 0:
-            # find the best next hop that has the maximum Q-value
-            chosen_neighbor_id = max(candidate_neighbors, key=lambda x: x[1] * self.neighbor_table[x[0]]["q_value"])[0]
-
-        elif len(sub_candidate_neighbors) > 0:
-            chosen_neighbor_id = max(sub_candidate_neighbors, key=lambda x: x[1])[0]
-
-        else:
-            if len(cur_neighbor_ids) == 0:
-                chosen_neighbor_id = self.my_drone.identifier
-            else:
-                chosen_neighbor_id = max(cur_neighbor_ids, key=lambda x: self.neighbor_table[x]["q_value"])
-
-        return chosen_neighbor_id
-
-    def make_route_decision(self, packet, destination, eps=None):
-        if qmr_config.which_exploration_mechanism == 'greedy':
-            return self.route_decision_e_greedy(eps)
-        elif qmr_config.which_exploration_mechanism == 'qmr':
-            return self.route_decision_qmr(packet, destination)
-
-    def route_decision_e_greedy(self, eps):
-        self.purge()
-        random_num = random.random()
-
-        if random_num < eps:
-            # exploration
-            logger.info(f"uav: {self.my_drone.identifier}, blind search, current eps: {eps}, random num: {random_num}")
-            if len(self.neighbor_table) == 0:
-                logger.info(f"uav: {self.my_drone.identifier}, no neighbor, return None")
-                return None
-            return random.choice(list(self.neighbor_table.keys()))
-        # exploitation
-        logger.info(f"uav: {self.my_drone.identifier}, use the max q value, current eps: {eps}, random num: {random_num}")
-        if len(self.neighbor_table) == 0:
-            logger.info(f"uav: {self.my_drone.identifier}, no neighbor, return None")
-            return None
-        return max(self.neighbor_table.keys(), key=lambda x: self.neighbor_table[x]["q_value"])
-
-    def update_discounted_factor(self):
-        self.discount_factor = 0.4
-
-        # TODO: Implement the dynamic discounted factor
-        return
-
-    def update_q_value(self, f, max_q, next_hop_id, is_penalty, dst_drone=None):
-        if next_hop_id not in self.neighbor_table:
-            return
-
-        self.neighbor_table[next_hop_id]["last_max_q"] = max_q
-        q_value = self.neighbor_table[next_hop_id]["q_value"]
-
-        reward = self.get_reward(f, is_penalty, next_hop_id)
-
-        normalized_delay = self.get_normalized_delay(next_hop_id)
-
-        if normalized_delay == -1:
-            lr = 0.3  # it means that the variance of one-hop delay is 0
-        else:
-            lr = max(0.3, 1 - np.exp(-normalized_delay))
-
-        dc = self.discount_factor
-
-        if max_q is None:
-            # TODO: to check in which situation this condition will be triggered
-            max_q = q_value
-
-        q_value = q_value + lr * (reward + dc * max_q - q_value)
-
-        self.neighbor_table[next_hop_id]["q_value"] = q_value
-        self.neighbor_table[next_hop_id]["lr"] = lr
-        self.neighbor_table[next_hop_id]["dc"] = dc
-
-    def check_local_minimum(self, destination):
-        if self.my_drone.identifier == destination.identifier:
-            return False
-        my_pos = self.my_drone.coords
-        dest_pos = destination.coords
-        my_dist_to_dest = util_function.euclidean_distance_3d(my_pos, dest_pos)
-        for neighbor_id in self.neighbor_table.keys():
-            neighbor_pos = self.neighbor_table[neighbor_id]["recorded_pos"]
-            neighbor_dist_to_dest = util_function.euclidean_distance_3d(neighbor_pos, dest_pos)
-            if neighbor_dist_to_dest < my_dist_to_dest:
-                return False
-        return True
->>>>>>> d649561b
+        return True